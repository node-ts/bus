--- conflicted
+++ resolved
@@ -2,13 +2,10 @@
 import {
   TestCommand,
   HandleChecker,
-<<<<<<< HEAD
-  TestEvent
-=======
+  TestEvent,
   HANDLE_CHECKER,
   TestFailMessageHandler,
   TestFailMessage
->>>>>>> 2fad7341
 } from '../test'
 import { Bus, HandlerContext, Logger } from '@node-ts/bus-core'
 import { SQS, SNS } from 'aws-sdk'
@@ -16,14 +13,10 @@
 import { Mock, Times, It } from 'typemoq'
 import * as uuid from 'uuid'
 import * as faker from 'faker'
-<<<<<<< HEAD
-import { MessageAttributes } from '@node-ts/bus-messages'
 import { EventEmitter } from 'events'
-=======
 import { MessageAttributes, Message } from '@node-ts/bus-messages'
 import { TestSystemMessageHandler } from '../test/test-system-message-handler'
 import { TestSystemMessage } from '../test/test-system-message'
->>>>>>> 2fad7341
 
 function getEnvVar (key: string): string {
   const value = process.env[key]
@@ -85,53 +78,17 @@
   let sqs: SQS
   let sns: SNS
 
-<<<<<<< HEAD
   let handleChecker = Mock.ofType<HandleChecker>()
   const logger = Mock.ofType<Logger>()
 
   beforeAll(async () => {
     sqs = new SQS()
     sns = new SNS()
-=======
-  let handleChecker: IMock<HandleChecker>
-  let testSystemMessageTopicArn: string
-
-  beforeAll(async () => {
-    jest.setTimeout(10000)
-    container = new TestContainer()
-    container.bind(BUS_SQS_SYMBOLS.SqsConfiguration).toConstantValue(sqsConfiguration)
-    container
-      .rebind(BUS_SQS_INTERNAL_SYMBOLS.Sns)
-      .toConstantValue(new SNS({
-        endpoint: 'http://localhost:4575'
-      }))
-    container
-      .rebind(BUS_SQS_INTERNAL_SYMBOLS.Sqs)
-      .toConstantValue(new SQS({
-        endpoint: 'http://localhost:4576'
-      }))
-    sut = container.get(BUS_SYMBOLS.Transport)
-    sqs = container.get(BUS_SQS_INTERNAL_SYMBOLS.Sqs)
-    sns = container.get(BUS_SQS_INTERNAL_SYMBOLS.Sns)
-    bus = container.get(BUS_SYMBOLS.Bus)
-    bootstrap = container.get(BUS_SYMBOLS.ApplicationBootstrap)
-
-    handleChecker = Mock.ofType<HandleChecker>()
-    container.bind(HANDLE_CHECKER).toConstantValue(handleChecker.object)
-
-    bootstrap.registerHandler(TestCommandHandler)
-    bootstrap.registerHandler(TestSystemMessageHandler)
-    bootstrap.registerHandler(TestFailMessageHandler)
-
-    const testSystemMessageTopic = await sns.createTopic({ Name: TestSystemMessage.NAME }).promise()
-    testSystemMessageTopicArn = testSystemMessageTopic.TopicArn!
->>>>>>> 2fad7341
   })
 
   afterAll(async () => {
     // tslint:disable-next-line:no-magic-numbers A timeout > 10s which is the default sqs receive timeout
     jest.setTimeout(15000)
-<<<<<<< HEAD
     await Bus.dispose()
     await sqs.purgeQueue({
       QueueUrl: sqsConfiguration.queueUrl
@@ -145,23 +102,6 @@
     // await sns.deleteTopic({
     //   TopicArn: sqsConfiguration.resolveTopicArn(sqsConfiguration.resolveTopicName(TestCommand.NAME))
     // }).promise()
-=======
-    await bootstrap.dispose()
-    await Promise.all([
-      sqs.deleteQueue({
-        QueueUrl: sqsConfiguration.queueUrl
-      }).promise(),
-      sqs.deleteQueue({
-        QueueUrl: `http://localhost:4576/queue/${sqsConfiguration.deadLetterQueueName}`
-      }).promise(),
-      sns.deleteTopic({
-        TopicArn: sqsConfiguration.resolveTopicArn(sqsConfiguration.resolveTopicName(TestCommand.NAME))
-      }).promise(),
-      sns.deleteTopic({
-        TopicArn: testSystemMessageTopicArn
-      }).promise()
-    ])
->>>>>>> 2fad7341
   })
 
   describe('when the transport has been initialized', () => {
@@ -246,22 +186,15 @@
       }
 
       it('should receive and dispatch to the handler', async () => {
-<<<<<<< HEAD
         await Bus.send(testCommand, messageOptions)
         await new Promise(resolve => testCommandHandlerEmitter.on('received', resolve))
         handleChecker.verify(
           h => h.check(It.isObjectWith(messageOptions.attributes)),
-=======
-        await sleep(1000 * 8)
-        handleChecker.verify(
-          h => h.check(It.isObjectWith({...testCommand}), It.isObjectWith(messageOptions)),
->>>>>>> 2fad7341
           Times.once()
         )
       })
     })
 
-<<<<<<< HEAD
     describe('when retrying a message', () => {
       it('should retry subsequent requests', async () => {
         await Bus.publish(new TestEvent())
@@ -270,7 +203,8 @@
           await new Promise<void>(resolve => testEventHandlerEmitter.on('received', resolve))
         }
       })
-=======
+    })
+
     describe('when failing a message', () => {
       const messageToFail = new TestFailMessage(faker.random.uuid())
       const correlationId = faker.random.uuid()
@@ -307,7 +241,6 @@
       it('should retain the same message attributes', () => {
         expect(messageAttributes.correlationId).toEqual(correlationId)
       })
->>>>>>> 2fad7341
     })
   })
 })