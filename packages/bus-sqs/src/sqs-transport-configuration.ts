export interface SqsTransportConfiguration {
  /**
   * The AWS Account Id of the account where queues and topics will be created
   */
  awsAccountId: string

  /**
   * The AWS region to create queues and topics in
   */
  awsRegion: string

  /**
   * The name of the queue that receives incoming messages
   * @example production-application-server
   */
  queueName: string

  /**
   * An optional name of the dead letter queue to fail messages to
   * @default dead-letter-queue
   * @example production-dead-letter-queue
   */
  deadLetterQueueName?: string

  /**
   * The number of seconds to retain messages in the service and dead letter queues
   * @default 1209600 (14 days)
   */
  messageRetentionPeriod?: number

  /**
   * An optional custom queue policy to apply to any created SQS queues.
   * By default a generic policy will be added that grants send permissions to SNS
   * topics within the same AWS account. This can be further restricted or relaxed by
   * providing a custom policy.
   * @example
   * {
   *   "Version": "2012-10-17",
   *   "Statement": [
   *     {
   *       "Principal": "*",
   *       "Effect": "Allow",
   *       "Action": [
   *         "sqs:SendMessage"
   *       ],
   *       "Resource": [
   *         "arn:aws:sqs:us-west-2:12345678:production-*"
   *       ],
   *       "Condition": {
   *         "ArnLike": {
   *           "aws:SourceArn": "arn:aws:sns:us-west-2:12345678:production-*"
   *         }
   *       }
   *     }
   *   ]
   * }
   */
<<<<<<< HEAD
  queuePolicy?: string
=======
  queuePolicy: string

  /**
   * The visibility timeout for the queue, in seconds. Valid values: An integer from 0 to 43,200 (12 hours)
   * @default 30
   */
  visibilityTimeout?: number

  /**
   * The number of times a message is delivered to the source queue before being moved to the dead-letter queue
   * @default 10
   */
  maxReceiveCount?: number

  /**
   * The wait time on sqs.receiveMessage, setting it to 0 will essentially turn it to short polling.
   *
   * It also has a impact on shutdown duration because sqs,receiveMessage is a non interruptable action.
   *
   * @default 10
   */
  waitTimeSeconds?: number

  /**
   * A resolver function that maps a message name to an SNS topic.
   * @param messageName Name of the message to map
   * @returns An SNS topic name where messages of @param messageName are sent. Must be compatible with SNS topic naming
   * @example
   *  resolveTopicName (messageName: string) => `production-${messageName}`
   */
  resolveTopicName (messageName: string): string

  /**
   * A resolver function that maps an SNS topic name to an SNS topic arn
   * @param topicName Name of the message to map
   * @returns An SNS topic url where messages are sent
   * @example
   *  resolveTopicArn (topicName: string) => `arn:aws:sns:${AWS_REGION}:${AWS_ACCOUNT_ID}:${topicName}`
   */
  resolveTopicArn (topicName: string): string
>>>>>>> 9175a966
}<|MERGE_RESOLUTION|>--- conflicted
+++ resolved
@@ -55,48 +55,44 @@
    *   ]
    * }
    */
-<<<<<<< HEAD
   queuePolicy?: string
-=======
-  queuePolicy: string
 
   /**
    * The visibility timeout for the queue, in seconds. Valid values: An integer from 0 to 43,200 (12 hours)
    * @default 30
    */
-  visibilityTimeout?: number
+   visibilityTimeout?: number
 
-  /**
-   * The number of times a message is delivered to the source queue before being moved to the dead-letter queue
-   * @default 10
-   */
-  maxReceiveCount?: number
+   /**
+    * The number of times a message is delivered to the source queue before being moved to the dead-letter queue
+    * @default 10
+    */
+   maxReceiveCount?: number
 
-  /**
-   * The wait time on sqs.receiveMessage, setting it to 0 will essentially turn it to short polling.
-   *
-   * It also has a impact on shutdown duration because sqs,receiveMessage is a non interruptable action.
-   *
-   * @default 10
-   */
-  waitTimeSeconds?: number
+   /**
+    * The wait time on sqs.receiveMessage, setting it to 0 will essentially turn it to short polling.
+    *
+    * It also has a impact on shutdown duration because sqs,receiveMessage is a non interruptable action.
+    *
+    * @default 10
+    */
+   waitTimeSeconds?: number
 
-  /**
-   * A resolver function that maps a message name to an SNS topic.
-   * @param messageName Name of the message to map
-   * @returns An SNS topic name where messages of @param messageName are sent. Must be compatible with SNS topic naming
-   * @example
-   *  resolveTopicName (messageName: string) => `production-${messageName}`
-   */
-  resolveTopicName (messageName: string): string
+   /**
+    * A resolver function that maps a message name to an SNS topic.
+    * @param messageName Name of the message to map
+    * @returns An SNS topic name where messages of @param messageName are sent. Must be compatible with SNS topic naming
+    * @example
+    *  resolveTopicName (messageName: string) => `production-${messageName}`
+    */
+   resolveTopicName (messageName: string): string
 
-  /**
-   * A resolver function that maps an SNS topic name to an SNS topic arn
-   * @param topicName Name of the message to map
-   * @returns An SNS topic url where messages are sent
-   * @example
-   *  resolveTopicArn (topicName: string) => `arn:aws:sns:${AWS_REGION}:${AWS_ACCOUNT_ID}:${topicName}`
-   */
-  resolveTopicArn (topicName: string): string
->>>>>>> 9175a966
+   /**
+    * A resolver function that maps an SNS topic name to an SNS topic arn
+    * @param topicName Name of the message to map
+    * @returns An SNS topic url where messages are sent
+    * @example
+    *  resolveTopicArn (topicName: string) => `arn:aws:sns:${AWS_REGION}:${AWS_ACCOUNT_ID}:${topicName}`
+    */
+   resolveTopicArn (topicName: string): string
 }