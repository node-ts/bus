--- conflicted
+++ resolved
@@ -1,18 +1,7 @@
 import { Command, Event, Message, MessageAttributes, MessageAttributeMap } from '@node-ts/bus-messages'
 import { SNS, SQS } from 'aws-sdk'
 import { QueueAttributeMap } from 'aws-sdk/clients/sqs'
-<<<<<<< HEAD
-import { Transport, TransportMessage, HandlerRegistry, getLogger } from '@node-ts/bus-core'
-=======
-import { inject, injectable } from 'inversify'
-import {
-  Transport, TransportMessage, HandlerRegistry,
-  BUS_SYMBOLS, MessageSerializer
-} from '@node-ts/bus-core'
-import { SqsTransportConfiguration } from './sqs-transport-configuration'
-import { Logger, LOGGER_SYMBOLS } from '@node-ts/logger-core'
-import { BUS_SQS_SYMBOLS, BUS_SQS_INTERNAL_SYMBOLS } from './bus-sqs-symbols'
->>>>>>> 2fad7341
+import { Transport, TransportMessage, HandlerRegistry, getLogger, getSerializer } from '@node-ts/bus-core'
 import { MessageAttributeValue } from 'aws-sdk/clients/sns'
 import { SqsTransportConfiguration } from './sqs-transport-configuration'
 
@@ -55,21 +44,9 @@
   private registeredMessages: MessageRegistry = {}
 
   constructor (
-<<<<<<< HEAD
     private readonly sqsConfiguration: SqsTransportConfiguration,
     private readonly sqs: SQS = new SQS(),
     private readonly sns: SNS = new SNS()
-=======
-    @inject(BUS_SQS_INTERNAL_SYMBOLS.Sqs) private readonly sqs: SQS,
-    @inject(BUS_SQS_INTERNAL_SYMBOLS.Sns) private readonly sns: SNS,
-    @inject(LOGGER_SYMBOLS.Logger) private readonly logger: Logger,
-    @inject(BUS_SQS_SYMBOLS.SqsConfiguration) private readonly sqsConfiguration: SqsTransportConfiguration,
-    @inject(BUS_SYMBOLS.HandlerRegistry)
-      private readonly handlerRegistry: HandlerRegistry,
-    @inject(BUS_SYMBOLS.MessageSerializer)
-      private readonly messageSerializer: MessageSerializer
-
->>>>>>> 2fad7341
   ) {
   }
 
@@ -88,7 +65,7 @@
       counts etc.
 
       This isn't ideal, but the alternative is to flag the message as failed and visible and then NOOP handle it until
-      the redrive policy kicks in. This approach was not prefered due to the additional number of handles that would
+      the redrive policy kicks in. This approach was not preferred due to the additional number of handles that would
       need to happen.
     */
     await this.sqs.sendMessage({
@@ -149,7 +126,7 @@
         { transportAttributes: snsMessage.MessageAttributes, messageAttributes: attributes}
       )
 
-      const domainMessage = this.messageSerializer.deserialize(snsMessage.Message)
+      const domainMessage = getSerializer().deserialize(snsMessage.Message)
 
       return {
         id: sqsMessage.MessageId,
@@ -262,7 +239,7 @@
     const snsMessage: SNS.PublishInput = {
       TopicArn: topicArn,
       Subject: message.$name,
-      Message: this.messageSerializer.serialize(message),
+      Message: getSerializer().serialize(message),
       MessageAttributes: attributeMap
     }
     getLogger().debug('Sending message to SNS', { snsMessage })
@@ -270,16 +247,15 @@
   }
 
   private async subscribeQueueToMessages (): Promise<void> {
-    const handlerRegistry = this.handlerRegistry
     const queueArn = this.sqsConfiguration.queueArn
-    const queueSubscriptionPromises = handlerRegistry.messageSubscriptions
+    const queueSubscriptionPromises = HandlerRegistry.messageSubscriptions
       .filter(subscription => !!subscription.messageType || !!subscription.topicIdentifier)
       .map(async subscription => {
         let topicArn: string
 
         if (subscription.topicIdentifier) {
           topicArn = subscription.topicIdentifier
-          this.logger.trace(
+          getLogger().trace(
             'Assuming supplied topicIdentifier already exists as an sns topic',
             { topicIdentifier: topicArn }
           )
@@ -292,11 +268,8 @@
           throw new Error('Unable to subscribe SNS topic to queue - no topic information provided')
         }
 
-<<<<<<< HEAD
         const topicArn = this.sqsConfiguration.resolveTopicArn(topicName)
         getLogger().info('Subscribing sqs queue to sns topic', { topicArn, serviceQueueArn: queueArn })
-=======
->>>>>>> 2fad7341
         await this.subscribeToTopic(queueArn, topicArn)
       })
 
@@ -318,7 +291,7 @@
       Protocol: 'sqs',
       Endpoint: queueArn
     }
-    this.logger.info('Subscribing sqs queue to sns topic', { serviceQueueArn: queueArn, topicArn })
+    getLogger().info('Subscribing sqs queue to sns topic', { serviceQueueArn: queueArn, topicArn })
     await this.sns.subscribe(subscribeRequest).promise()
   }
 
