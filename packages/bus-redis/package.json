{
  "name": "@node-ts/bus-redis",
  "description": "A redis transport adapter for @node-ts/bus-core.",
<<<<<<< HEAD
  "version": "0.1.3",
=======
  "version": "0.1.5",
>>>>>>> 894b96f9
  "license": "MIT",
  "main": "./dist/index.js",
  "types": "./dist/index.d.ts",
  "repository": "github:node-ts/bus.git",
  "scripts": {
    "clean": "rm -rf dist",
    "build": "tsc --project tsconfig.json --declaration",
    "build:watch": "yarn run build --incremental --watch --preserveWatchOutput",
    "lint": "tslint --project tsconfig.json 'src/**/*.ts'",
    "lint:fix": "yarn lint --fix"
  },
  "publishConfig": {
    "access": "public"
  },
  "dependencies": {
    "@node-ts/bus-messages": "^0.3.2",
    "ioredis": "^4.27.7",
    "modest-queue": "^0.4.1",
    "tslib": "^1.9.3",
    "uuid": "^3.3.2"
  },
  "devDependencies": {
    "@node-ts/bus-core": "^1.0.0-alpha.0",
    "@node-ts/bus-test": "^0.0.1",
    "@node-ts/code-standards": "^0.0.10",
    "@types/faker": "^4.1.5",
    "@types/ioredis": "^4.26.6",
    "@types/uuid": "^3.4.4",
    "faker": "^4.1.0",
    "reflect-metadata": "^0.1.13",
    "typemoq": "^2.1.0",
    "typescript": "^4.3.5"
  },
  "peerDependencies": {
    "@node-ts/bus-core": "^1.0.0-alpha.0"
  },
  "keywords": [
    "esb",
    "redis",
    "typescript",
    "enterprise integration patterns",
    "bus",
    "messaging",
    "microservices",
    "distributed systems",
    "framework",
    "enterprise framework",
    "CQRS",
    "ES",
    "NServiceBus",
    "Mule ESB"
  ]
}<|MERGE_RESOLUTION|>--- conflicted
+++ resolved
@@ -1,11 +1,7 @@
 {
   "name": "@node-ts/bus-redis",
   "description": "A redis transport adapter for @node-ts/bus-core.",
-<<<<<<< HEAD
-  "version": "0.1.3",
-=======
   "version": "0.1.5",
->>>>>>> 894b96f9
   "license": "MIT",
   "main": "./dist/index.js",
   "types": "./dist/index.d.ts",
