--- conflicted
+++ resolved
@@ -1,21 +1,9 @@
 import { Event, Command, Message, MessageAttributes, MessageAttributeMap } from '@node-ts/bus-messages'
-<<<<<<< HEAD
-import { Transport, TransportMessage, MessageSerializer, getLogger, HandlerRegistry, getSerializer } from '@node-ts/bus-core'
-import Redis from 'ioredis'
-import { RedisTransportConfiguration } from './redis-transport-configuration'
-import { ModestQueue, Message as QueueMessage } from 'modest-queue'
-
-
-const logger = () => getLogger('@node-ts/bus-redis:redis-transport')
-=======
-import { Transport, TransportMessage, BUS_SYMBOLS, MessageSerializer, HandlerRegistry } from '@node-ts/bus-core'
-import { inject, injectable } from 'inversify'
-import { BUS_REDIS_SYMBOLS } from './bus-redis-symbols'
+import { Transport, TransportMessage, MessageSerializer, HandlerRegistry } from '@node-ts/bus-core'
 import { LOGGER_SYMBOLS, Logger } from '@node-ts/logger-core'
 import Redis from 'ioredis'
 import { RedisTransportConfiguration } from './redis-transport-configuration'
 import { ModestQueue, Message as QueueMessage } from 'modest-queue'
->>>>>>> 3796ca2b
 
 export const DEFAULT_MAX_RETRIES = 10
 
@@ -28,19 +16,12 @@
   attributes: MessageAttributeMap
   stickyAttributes: MessageAttributeMap
 }
-<<<<<<< HEAD
-=======
 
 const defaultVisibilityTimeout = 30000
->>>>>>> 3796ca2b
 
 /**
  * A Redis transport adapter for @node-ts/bus.
  */
-<<<<<<< HEAD
-=======
-@injectable()
->>>>>>> 3796ca2b
 export class RedisTransport implements Transport<QueueMessage> {
   private queue: ModestQueue
   private maxRetries: number
@@ -62,30 +43,15 @@
    * @param connectionFactory A callback that creates a new connection to Redis
    */
   constructor (
-<<<<<<< HEAD
     private readonly configuration: RedisTransportConfiguration,
+    private readonly logger: Logger,
+    private readonly messageSerializer: MessageSerializer,
     private readonly handlerRegistry: HandlerRegistry
   ) {
     this.maxRetries = configuration.maxRetries ?? DEFAULT_MAX_RETRIES
     this.subscriptionsKeyPrefix = 'node-ts:bus-redis:subscriptions:'
   }
 
-  async initialize (): Promise<void> {
-    logger().info('Initializing Redis transport')
-    this.connection = new Redis(this.configuration.connectionString)
-=======
-    @inject(BUS_REDIS_SYMBOLS.TransportConfiguration)
-      private readonly configuration: RedisTransportConfiguration,
-    @inject(LOGGER_SYMBOLS.Logger) private readonly logger: Logger,
-    @inject(BUS_SYMBOLS.MessageSerializer)
-      private readonly messageSerializer: MessageSerializer,
-    @inject(BUS_SYMBOLS.HandlerRegistry)
-      private readonly handlerRegistry: HandlerRegistry
-  ) {
-    this.maxRetries = configuration.maxRetries ?? DEFAULT_MAX_RETRIES
-    this.subscriptionsKeyPrefix = 'node-ts:bus-redis:subscriptions:'
-  }
-
   async connect (): Promise<void> {
     this.logger.info('Connecting Redis transport')
     this.connection = new Redis(this.configuration.connectionString)
@@ -93,43 +59,29 @@
 
   async initialize (): Promise<void> {
     this.logger.info('Initializing Redis transport')
->>>>>>> 3796ca2b
     // Subscribe this queue to listen to all messages in the HandlerRegistry
     await this.subscribeToMessagesOfInterest()
     this.queue = new ModestQueue({
       queueName: this.configuration.queueName,
       connectionString: this.configuration.connectionString,
-<<<<<<< HEAD
-      visibilityTimeout: this.configuration.visibilityTimeout ?? 30000,
-=======
       visibilityTimeout: this.configuration.visibilityTimeout ?? defaultVisibilityTimeout,
->>>>>>> 3796ca2b
       maxAttempts: this.configuration.maxRetries ?? DEFAULT_MAX_RETRIES,
       withScheduler: this.configuration.withScheduler,
       withDelayedScheduler: false
     })
     await this.queue.initialize()
 
-<<<<<<< HEAD
-    logger().info('Redis transport initialized')
-=======
     this.logger.info('Redis transport initialized')
->>>>>>> 3796ca2b
   }
 
 
   async dispose (): Promise<void> {
     await this.queue.dispose()
-<<<<<<< HEAD
-    await this.connection.quit()
-    logger().info('Redis transport disposed')
-=======
   }
 
   async disconnect (): Promise<void> {
     await this.connection.quit()
     this.logger.info('Redis disconnected')
->>>>>>> 3796ca2b
   }
 
   async publish<TEvent extends Event> (event: TEvent, messageAttributes?: MessageAttributes): Promise<void> {
@@ -152,15 +104,9 @@
       return undefined
     }
 
-<<<<<<< HEAD
-    logger().debug('Received message from Redis', {redisMessage: maybeMessage.message})
-    const { message, ...attributes}: Payload = JSON.parse(maybeMessage.message)
-    const domainMessage = getSerializer().deserialize(message)
-=======
     this.logger.debug('Received message from Redis', {redisMessage: maybeMessage.message})
     const { message, ...attributes} = JSON.parse(maybeMessage.message) as Payload
     const domainMessage = this.messageSerializer.deserialize(message)
->>>>>>> 3796ca2b
 
     return {
       id: maybeMessage.metadata.token,
@@ -171,11 +117,7 @@
   }
 
   async deleteMessage (message: TransportMessage<QueueMessage>): Promise<void> {
-<<<<<<< HEAD
-    logger().debug(
-=======
     this.logger.debug(
->>>>>>> 3796ca2b
       'Deleting message',
       {
         rawMessage: {
@@ -190,17 +132,6 @@
   async returnMessage (message: TransportMessage<QueueMessage>): Promise<void> {
     const failedJobMessage =
       `Failed job: ${message.id}. Attempt: ${message.raw.metadata.currentAttempt}/${this.maxRetries}`
-<<<<<<< HEAD
-    logger().debug(failedJobMessage)
-    // modest-queue supports automatic retry, we simply need to state that it failed.
-    await this.queue.messageFailed(message.raw)
-  }
-  /**
-   * Associate @see this.queueName with the handlerRegistry's messageSubscriptions. In this way, if another redis-transport
-   * publishes a message this queue would also get the message.
-   */
-  private async subscribeToMessagesOfInterest():Promise<void> {
-=======
     this.logger.debug(failedJobMessage)
     // Modest-queue supports automatic retry, we simply need to state that it failed.
     await this.queue.messageFailed(message.raw)
@@ -211,34 +142,19 @@
    * In this way, if another redis-transport publishes a message this queue would also get the message.
    */
   private async subscribeToMessagesOfInterest (): Promise<void> {
->>>>>>> 3796ca2b
     const queueSubscriptionPromises = this.handlerRegistry.messageSubscriptions
       .filter(subscription => !!subscription.messageType)
       .map(async subscription => {
         if (subscription.messageType) {
           const messageCtor = subscription.messageType
-<<<<<<< HEAD
-          return this.connection.sadd(`${this.subscriptionsKeyPrefix}${new messageCtor().$name}`, this.configuration.queueName)
-=======
           return this.connection.sadd(
             `${this.subscriptionsKeyPrefix}${new messageCtor().$name}`,
             this.configuration.queueName
           )
->>>>>>> 3796ca2b
         } else {
           throw new Error(`Unable to messageType to this queue: ${subscription}`)
         }
       })
-<<<<<<< HEAD
-    logger().info('Subscribe queue to messages in HandlerRegistry')
-    await Promise.all(queueSubscriptionPromises)
-  }
-  /**
-   * Finds all queues that have handlers subscribed to this message type. @see this.publishMessage must publish this message to all
-   * those queues.
-   */
-  private async getQueuesSubscribedToMessage<TEvent extends Event>(event: TEvent): Promise<string[]> {
-=======
     this.logger.info('Subscribe queue to messages in HandlerRegistry')
     await Promise.all(queueSubscriptionPromises)
   }
@@ -247,7 +163,6 @@
    * publish this message to all those queues.
    */
   private async getQueuesSubscribedToMessage<TEvent extends Event> (event: TEvent): Promise<string[]> {
->>>>>>> 3796ca2b
     return this.connection.smembers(`${this.subscriptionsKeyPrefix}${event.$name}`)
   }
   /**
@@ -266,29 +181,16 @@
       attributes: messageOptions.attributes,
       stickyAttributes: messageOptions.stickyAttributes
     }
-<<<<<<< HEAD
-    logger().debug('Sending message to Redis', {payload})
-    const serializedPayload = JSON.stringify(payload)
-    const queues = await this.getQueuesSubscribedToMessage(message)
-    const queuePublishResults = await Promise.allSettled(queues.map(queue => this.publishMessageToQueue(serializedPayload, queue)))
-=======
     this.logger.debug('Sending message to Redis', {payload})
     const serializedPayload = JSON.stringify(payload)
     const queues = await this.getQueuesSubscribedToMessage(message)
     const queuePublishResults = await Promise.allSettled(
       queues.map(queue => this.publishMessageToQueue(serializedPayload, queue))
     )
->>>>>>> 3796ca2b
     const queuesThatFailedPublish = queuePublishResults
       .map((queuePublishResult, index) => ({status: queuePublishResult.status, index}))
       .filter(queuePublishResultWithIndex => queuePublishResultWithIndex.status === 'rejected')
     if (queuesThatFailedPublish.length) {
-<<<<<<< HEAD
-      // some of the queues that needed to have this message failed to be published to
-      const failedQueues = queues
-        .filter((_, index) => queuesThatFailedPublish.find(queueThatFailedPublish => queueThatFailedPublish.index === index))
-        throw new Error(`Failed to publish message: ${serializedPayload} to the following queues: ${failedQueues.join(', ')}`)
-=======
       // Some of the queues that needed to have this message failed to be published to
       const failedQueues = queues
         .filter((_, index) => queuesThatFailedPublish
@@ -296,7 +198,6 @@
         )
 
       throw new Error(`Failed to publish message: ${serializedPayload} to the following queues: ${failedQueues.join(', ')}`)
->>>>>>> 3796ca2b
     }
   }
 
@@ -306,14 +207,6 @@
    * @param queueName - the name of the redis queue to publish to
    * @param attempt - we try to publish the message to the queue 3 times, logging an error if it fails.
    */
-<<<<<<< HEAD
-  private async publishMessageToQueue(payload: string, queueName: string, attempt = 0): Promise<void> {
-    if (attempt >= 3) {
-      throw new Error('Failed to publish message to Transport Queue')
-    }
-    try {
-      const queue = new ModestQueue({queueName, connection: this.connection, withScheduler: false, withDelayedScheduler: false})
-=======
   private async publishMessageToQueue (payload: string, queueName: string, attempt = 0): Promise<void> {
     const publishAttempts = 3
     if (attempt >= publishAttempts) {
@@ -326,7 +219,6 @@
         withScheduler: false,
         withDelayedScheduler: false
       })
->>>>>>> 3796ca2b
       await queue.initialize()
       await queue.publish(payload)
       await queue.dispose()
