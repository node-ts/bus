--- conflicted
+++ resolved
@@ -1,11 +1,6 @@
 import { ContainerModule } from 'inversify'
-<<<<<<< HEAD
 import { BUS_REDIS_INTERNAL_SYMBOLS } from './bus-redis-symbols'
-import { RedisMqTransport } from './redis-transport'
-=======
-import { BUS_REDIS_INTERNAL_SYMBOLS, BUS_REDIS_SYMBOLS } from './bus-redis-symbols'
-import { RedisMessage, RedisTransport } from './redis-transport'
->>>>>>> 9175a966
+import { RedisTransport } from './redis-transport'
 import { bindLogger } from '@node-ts/logger-core'
 import { BUS_SYMBOLS, Transport } from '@node-ts/bus-core'
 import { Message as QueueMessage } from 'modest-queue'
@@ -18,21 +13,8 @@
         .inSingletonScope()
       bindLogger(bind, RedisTransport)
 
-<<<<<<< HEAD
       rebind<Transport<QueueMessage>>(BUS_SYMBOLS.Transport)
-        .toDynamicValue(c => c.container.get<RedisMqTransport>(BUS_REDIS_INTERNAL_SYMBOLS.RedisTransport))
-=======
-      rebind<Transport<RedisMessage>>(BUS_SYMBOLS.Transport)
         .toDynamicValue(c => c.container.get<RedisTransport>(BUS_REDIS_INTERNAL_SYMBOLS.RedisTransport))
-
-      bind(BUS_REDIS_INTERNAL_SYMBOLS.RedisFactory)
-        .toFactory(c => async () => {
-          const configuration = c.container
-            .get<RedisTransportConfiguration>(BUS_REDIS_SYMBOLS.TransportConfiguration)
-          return new Redis(configuration.connectionString)
-        })
-
->>>>>>> 9175a966
     })
   }
 }