--- conflicted
+++ resolved
@@ -1,24 +1,6 @@
 import { RedisTransport } from './redis-transport'
-import { MessageSerializer } from '@node-ts/bus-core'
 import { RedisTransportConfiguration } from './redis-transport-configuration'
-<<<<<<< HEAD
 import { TestSystemMessage, transportTests } from '@node-ts/bus-test'
-=======
-import * as faker from 'faker'
-import { TestSystemMessageHandler } from '../test/test-system-message-handler'
-import { Mock, IMock, It, Times } from 'typemoq'
-import * as uuid from 'uuid'
-import { MessageAttributes } from '@node-ts/bus-messages'
-import { TestSystemMessage } from '../test/test-system-message'
-import { QueueStats } from 'modest-queue'
-
-jest.setTimeout(30000)
-
-export async function sleep (timeoutMs: number): Promise<void> {
-  return new Promise(resolve => setTimeout(resolve, timeoutMs))
-}
-
->>>>>>> master
 
 const configuration: RedisTransportConfiguration = {
   queueName: 'node-ts/bus-redis-test',
@@ -29,10 +11,8 @@
 describe('RedisTransport', () => {
   jest.setTimeout(30000)
 
-<<<<<<< HEAD
   const redisTransport = new RedisTransport(configuration)
 
-<<<<<<< HEAD
   /**
    * removes all jobs irrespective of their state
    * 'completed' | 'wait' | 'active' | 'paused' | 'delayed' | 'failed'
@@ -40,35 +20,14 @@
   async function purgeQueue() {
     return Promise.all(
       ['completed','wait','active','paused','delayed','failed']
-        .map(jobState => redisTransport['queue'].clean(2000, 100, jobState as any)))
+        .map(jobState => redisTransport['queue'.clean(2000, 100, jobState as any)))
   }
 
   const systemMessageTopicIdentifier = TestSystemMessage.NAME
   const message = new TestSystemMessage()
   const publishSystemMessage = async (systemMessageAttribute: string) => {
     const attributes = { systemMessage: systemMessageAttribute }
-=======
-=======
->>>>>>> 3796ca2b
-  beforeAll(async () => {
-    handleChecker = Mock.ofType<HandleChecker>()
-    container = new TestContainer()
-    container.bind(HANDLE_CHECKER).toConstantValue(handleChecker.object)
-    container.bind(BUS_REDIS_SYMBOLS.TransportConfiguration).toConstantValue(configuration)
 
-    bus = container.get(BUS_SYMBOLS.Bus)
-    sut = container.get(BUS_SYMBOLS.Transport)
->>>>>>> master
-
-    const payload = {
-      message: MessageSerializer.serialize(message as any),
-      correlationId: undefined,
-      attributes: attributes,
-      stickyAttributes: {}
-    }
-
-<<<<<<< HEAD
-    redisTransport['queue'].add(systemMessageTopicIdentifier, payload)
   }
 
   const readAllFromDeadLetterQueue = async () => {
@@ -85,89 +44,4 @@
     systemMessageTopicIdentifier,
     readAllFromDeadLetterQueue
   )
-=======
-    beforeAll(async () => {
-      await bus.send(testCommand, messageOptions)
-    })
-    afterAll(async () => {
-      await sut['queue'].destroyQueue()
-    })
-
-    it('it should receive and dispatch to the handler', async () => {
-      await sleep(2000)
-      handleChecker.verify(
-        h => h.check(It.isObjectWith({...testCommand}), It.isObjectWith(messageOptions)),
-        Times.once()
-      )
-    })
-    it(`The queue stats should be empty as all messages have been completed`, async () => {
-      const completedCount = await sut['queue'].queueStats()
-      expect(completedCount).toEqual({dlq: 0, inflight: 0, queue:0, delayed: 0})
-    })
-  })
-
-  describe('when retrying a poisoned message', () => {
-    const poisonedMessage = new TestPoisonedMessage(faker.random.uuid())
-    beforeAll(async () => {
-      await bus.publish(poisonedMessage)
-      await sleep(2000)
-    })
-    afterAll(async () => {
-      await sut['queue'].destroyQueue()
-    })
-
-    it('it should attempt to process the message configuration.maxRetries times', () => {
-      handleChecker.verify(
-        h => h.check(It.is<TestPoisonedMessage>(m => m.id === poisonedMessage.id), It.isAny()),
-        Times.exactly(configuration.maxRetries!)
-      )
-    })
-
-    it('it should have been moved to the dead letter queue', async () => {
-      const queueStats = await sut['queue'].queueStats()
-      expect(queueStats).toEqual({dlq: 1, inflight: 0, queue:0, delayed: 0})
-    })
-  })
-
-  describe('when failing a message', () => {
-    const failMessage = new TestFailMessage(faker.random.uuid())
-    const correlationId = faker.random.uuid()
-    let queueStats: QueueStats
-
-    beforeAll(async () => {
-      await bus.publish(failMessage, new MessageAttributes({ correlationId }))
-      await sleep(2000)
-      queueStats = await sut['queue'].queueStats()
-    })
-    afterAll(async () => {
-      await sut['queue'].destroyQueue()
-    })
-
-    it('it should be moved to the dead letter queue', () => {
-      expect(queueStats).toEqual({dlq: 1, inflight: 0, queue:0, delayed: 0})
-    })
-  })
-
-  describe('when a system message is received', () => {
-    const testMessage = new TestSystemMessage()
-    const serializedMessage = JSON.stringify(testMessage)
-    const message = { message : serializedMessage }
-    beforeAll(async () => {
-      await sut['queue'].publish(JSON.stringify(message))
-    })
-
-    afterAll(async () => {
-      await sut['queue'].destroyQueue()
-    })
-
-    it('it should handle the system message', async () => {
-      await sleep(2000)
-      handleChecker.verify(
-        h => h.check(It.isObjectWith({...testMessage}), It.isAny()),
-        Times.once()
-      )
-    })
-  })
->>>>>>> master
-
 })