import { TransportConfiguration } from '@node-ts/bus-core'

export interface RedisTransportConfiguration extends TransportConfiguration {
  /**
   * The redis connection string to use to connect to the redis instance
   * The following is the equivalent of:
   * username: username,
   * password: authpassword
   * host: 127.0.0.1
   * port: 6380
   * db: 4
   * @example redis://username:authpassword@127.0.0.1:6380/4?allowUsernameInURI=true
   */
  connectionString: string

  /**
   * The maximum number of attempts to retry a failed message before routing it to the dead letter queue.
   * @default 10
   */
  maxRetries?: number

  /**
   * The time taken before a message has been deemed to have failed or stalled. Once this time has been exceeded
   * the message will be re-added to queue.
   * @default 30000 (30 seconds)
   */
  visibilityTimeout?: number

  /**
   * The scheduler is a worker that checks messages if any messages have exceeded the
<<<<<<< HEAD
   * visibility timeout. If they have, the are re added to the queue. It might be more performant to have only a few of these
   * running.
=======
   * visibility timeout. If they have, the are re added to the queue.
   * It might be more performant to have only a few of these running.
>>>>>>> 3796ca2b
   * @default true
   */
  withScheduler?: boolean

}<|MERGE_RESOLUTION|>--- conflicted
+++ resolved
@@ -28,13 +28,8 @@
 
   /**
    * The scheduler is a worker that checks messages if any messages have exceeded the
-<<<<<<< HEAD
-   * visibility timeout. If they have, the are re added to the queue. It might be more performant to have only a few of these
-   * running.
-=======
    * visibility timeout. If they have, the are re added to the queue.
    * It might be more performant to have only a few of these running.
->>>>>>> 3796ca2b
    * @default true
    */
   withScheduler?: boolean
