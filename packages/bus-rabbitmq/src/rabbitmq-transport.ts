--- conflicted
+++ resolved
@@ -47,16 +47,9 @@
     this.serviceQueueExchange = configuration.queueName
   }
 
-<<<<<<< HEAD
-  async initialize (): Promise<void> {
-    logger.info('Initializing RabbitMQ transport')
-    this.connection = await connect(this.configuration.connectionString)
-
-=======
   async connect (): Promise<void> {
     this.logger.info('Connecting to RabbitMQ...')
     this.connection = await this.connectionFactory()
->>>>>>> 3796ca2b
     this.channel = await this.connection.createChannel()
     this.logger.info('Connected to RabbitMQ')
   }
