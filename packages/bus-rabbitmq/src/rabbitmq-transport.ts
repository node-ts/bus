import { Event, Command, Message, MessageAttributes, MessageAttributeMap } from '@node-ts/bus-messages'
<<<<<<< HEAD
import { Transport, TransportMessage, handlerRegistry, getLogger } from '@node-ts/bus-core'
import { Connection, Channel, Message as RabbitMqMessage, connect } from 'amqplib'
=======
import { Transport, TransportMessage, HandlerRegistry, BUS_SYMBOLS, MessageSerializer } from '@node-ts/bus-core'
import { Connection, Channel, Message as RabbitMqMessage, GetMessage } from 'amqplib'
import { inject, injectable } from 'inversify'
import { BUS_RABBITMQ_INTERNAL_SYMBOLS, BUS_RABBITMQ_SYMBOLS } from './bus-rabbitmq-symbols'
import { LOGGER_SYMBOLS, Logger } from '@node-ts/logger-core'
>>>>>>> 2fad7341
import { RabbitMqTransportConfiguration } from './rabbitmq-transport-configuration'
import { MessageType } from '@node-ts/bus-core/dist/handler/handler'

export const DEFAULT_MAX_RETRIES = 10
const deadLetterExchange = '@node-ts/bus-rabbitmq/dead-letter-exchange'
const deadLetterQueue = 'dead-letter'

/**
 * A RabbitMQ transport adapter for @node-ts/bus.
 */
export class RabbitMqTransport implements Transport<RabbitMqMessage> {

  private connection: Connection
  private channel: Channel
  private assertedExchanges: { [key: string]: boolean } = {}
  private maxRetries: number

  constructor (
<<<<<<< HEAD
    private readonly configuration: RabbitMqTransportConfiguration
=======
    @inject(BUS_RABBITMQ_INTERNAL_SYMBOLS.AmqpFactory)
      private readonly connectionFactory: () => Promise<Connection>,
    @inject(BUS_RABBITMQ_SYMBOLS.TransportConfiguration)
      private readonly configuration: RabbitMqTransportConfiguration,
    @inject(LOGGER_SYMBOLS.Logger) private readonly logger: Logger,
    @inject(BUS_SYMBOLS.HandlerRegistry)
      private readonly handlerRegistry: HandlerRegistry,
    @inject(BUS_SYMBOLS.MessageSerializer)
      private readonly messageSerializer: MessageSerializer
>>>>>>> 2fad7341
  ) {
    this.maxRetries = configuration.maxRetries || DEFAULT_MAX_RETRIES
  }

  async initialize (): Promise<void> {
<<<<<<< HEAD
    getLogger().info('Initializing RabbitMQ transport')
    this.connection = await connect(this.configuration.connectionString)
    this.channel = await this.connection.createChannel()
    await this.bindExchangesToQueue()
    getLogger().info('RabbitMQ transport initialized')
=======
    this.logger.info('Initializing RabbitMQ transport')
    this.connection = await this.connectionFactory()
    this.channel = await this.connection.createChannel()
    await this.bindExchangesToQueue()
    this.logger.info('RabbitMQ transport initialized')
>>>>>>> 2fad7341
  }

  async dispose (): Promise<void> {
    await this.channel.close()
    await this.connection.close()
  }

  async publish<TEvent extends Event> (event: TEvent, messageAttributes?: MessageAttributes): Promise<void> {
    await this.publishMessage(event, messageAttributes)
  }

  async send<TCommand extends Command> (command: TCommand, messageAttributes?: MessageAttributes): Promise<void> {
    await this.publishMessage(command, messageAttributes)
  }

  async fail (transportMessage: TransportMessage<unknown>): Promise<void> {
    const rawMessage = transportMessage.raw as GetMessage
    const serializedPayload = this.messageSerializer.serialize(transportMessage.domainMessage as Message)
    this.channel.sendToQueue(
      deadLetterQueue,
      Buffer.from(serializedPayload),
      rawMessage.properties
    )
    this.logger.debug('Message failed immediately to dead letter queue', { rawMessage, deadLetterQueue })
  }

  async readNextMessage (): Promise<TransportMessage<RabbitMqMessage> | undefined> {
    const rabbitMessage = await this.channel.get(this.configuration.queueName, { noAck: false })
    if (rabbitMessage === false) {
      return undefined
    }
    const payloadStr = rabbitMessage.content.toString('utf8')
    const payload = this.messageSerializer.deserialize(payloadStr)

    const attributes: MessageAttributes = {
      correlationId: rabbitMessage.properties.correlationId as string,
      attributes: rabbitMessage.properties.headers && rabbitMessage.properties.headers.attributes
        ? JSON.parse(rabbitMessage.properties.headers.attributes as string) as MessageAttributeMap
        : {},
      stickyAttributes: rabbitMessage.properties.headers && rabbitMessage.properties.headers.stickyAttributes
        ? JSON.parse(rabbitMessage.properties.headers.stickyAttributes as string) as MessageAttributeMap
        : {}
    }

    return {
      id: undefined,
      domainMessage: payload,
      raw: rabbitMessage,
      attributes
    }
  }

  async deleteMessage (message: TransportMessage<RabbitMqMessage>): Promise<void> {
    getLogger().debug(
      'Deleting message',
      {
        rawMessage: {
          ...message.raw,
          content: message.raw.content.toString()
        }
      }
    )
    this.channel.ack(message.raw)
  }

  async returnMessage (message: TransportMessage<RabbitMqMessage>): Promise<void> {
<<<<<<< HEAD
    getLogger().debug('Returning message', { rawMessage: message.raw })
    this.channel.nack(message.raw)
=======
    const msg = JSON.parse(message.raw.content.toString())
    const attempt = message.raw.fields.deliveryTag
    const meta = { attempt, message: msg, rawMessage: message.raw }
    if (attempt >= this.maxRetries) {
      this.logger.debug('Message retries failed, sending to dead letter queue', meta)
      this.channel.reject(message.raw, false)
    } else {
      this.logger.debug('Returning message', meta)
      this.channel.nack(message.raw)
    }
>>>>>>> 2fad7341
  }

  private async assertExchange (messageName: string): Promise<void> {
    if (!this.assertedExchanges[messageName]) {
      getLogger().debug('Asserting exchange', { messageName })
      await this.channel.assertExchange(messageName, 'fanout', { durable: true })
      this.assertedExchanges[messageName] = true
    }
  }

  private async bindExchangesToQueue (): Promise<void> {
    await this.createDeadLetterQueue()
    await this.channel.assertQueue(
      this.configuration.queueName,
      { durable: true, deadLetterExchange }
    )
    const subscriptionPromises = this.handlerRegistry.messageSubscriptions
      .map(async subscription => {

        let exchangeName: string
        if (subscription.topicIdentifier) {
          exchangeName = subscription.topicIdentifier
        } else if (subscription.messageType) {
          const messageName = new subscription.messageType().$name
          exchangeName = messageName
          await this.assertExchange(messageName)
        } else {
          throw new Error('Unable to bind exchange to queue - no topic information provided')
        }

        getLogger().debug('Binding exchange to queue.', { exchangeName, queueName: this.configuration.queueName })
        await this.channel.bindQueue(this.configuration.queueName, exchangeName, '')
      })

    await Promise.all(subscriptionPromises)
  }

  /**
   * Creates a dead letter exchange + queue, binds, and returns the
   * dead letter exchange name
   */
  private async createDeadLetterQueue (): Promise<void> {
    await this.channel.assertExchange(deadLetterExchange, 'direct', { durable: true })
    await this.channel.assertQueue(deadLetterQueue, { durable: true })
    await this.channel.bindQueue(deadLetterQueue, deadLetterExchange, '')
  }

  private async publishMessage (
    message: Message,
    messageOptions: MessageAttributes = { attributes: {}, stickyAttributes: {} }
  ): Promise<void> {
    await this.assertExchange(message.$name)
    const payload = this.messageSerializer.serialize(message)
    this.channel.publish(message.$name, '', Buffer.from(payload), {
      correlationId: messageOptions.correlationId,
      headers: {
        attributes: messageOptions.attributes ? JSON.stringify(messageOptions.attributes) : undefined,
        stickyAttributes: messageOptions.stickyAttributes ? JSON.stringify(messageOptions.stickyAttributes) : undefined
      }
    })
  }
}<|MERGE_RESOLUTION|>--- conflicted
+++ resolved
@@ -1,16 +1,7 @@
 import { Event, Command, Message, MessageAttributes, MessageAttributeMap } from '@node-ts/bus-messages'
-<<<<<<< HEAD
-import { Transport, TransportMessage, handlerRegistry, getLogger } from '@node-ts/bus-core'
-import { Connection, Channel, Message as RabbitMqMessage, connect } from 'amqplib'
-=======
-import { Transport, TransportMessage, HandlerRegistry, BUS_SYMBOLS, MessageSerializer } from '@node-ts/bus-core'
-import { Connection, Channel, Message as RabbitMqMessage, GetMessage } from 'amqplib'
-import { inject, injectable } from 'inversify'
-import { BUS_RABBITMQ_INTERNAL_SYMBOLS, BUS_RABBITMQ_SYMBOLS } from './bus-rabbitmq-symbols'
-import { LOGGER_SYMBOLS, Logger } from '@node-ts/logger-core'
->>>>>>> 2fad7341
+import { Transport, TransportMessage, handlerRegistry, getLogger, getSerializer } from '@node-ts/bus-core'
+import { Connection, Channel, Message as RabbitMqMessage, connect, GetMessage } from 'amqplib'
 import { RabbitMqTransportConfiguration } from './rabbitmq-transport-configuration'
-import { MessageType } from '@node-ts/bus-core/dist/handler/handler'
 
 export const DEFAULT_MAX_RETRIES = 10
 const deadLetterExchange = '@node-ts/bus-rabbitmq/dead-letter-exchange'
@@ -27,37 +18,17 @@
   private maxRetries: number
 
   constructor (
-<<<<<<< HEAD
     private readonly configuration: RabbitMqTransportConfiguration
-=======
-    @inject(BUS_RABBITMQ_INTERNAL_SYMBOLS.AmqpFactory)
-      private readonly connectionFactory: () => Promise<Connection>,
-    @inject(BUS_RABBITMQ_SYMBOLS.TransportConfiguration)
-      private readonly configuration: RabbitMqTransportConfiguration,
-    @inject(LOGGER_SYMBOLS.Logger) private readonly logger: Logger,
-    @inject(BUS_SYMBOLS.HandlerRegistry)
-      private readonly handlerRegistry: HandlerRegistry,
-    @inject(BUS_SYMBOLS.MessageSerializer)
-      private readonly messageSerializer: MessageSerializer
->>>>>>> 2fad7341
   ) {
     this.maxRetries = configuration.maxRetries || DEFAULT_MAX_RETRIES
   }
 
   async initialize (): Promise<void> {
-<<<<<<< HEAD
     getLogger().info('Initializing RabbitMQ transport')
     this.connection = await connect(this.configuration.connectionString)
     this.channel = await this.connection.createChannel()
     await this.bindExchangesToQueue()
     getLogger().info('RabbitMQ transport initialized')
-=======
-    this.logger.info('Initializing RabbitMQ transport')
-    this.connection = await this.connectionFactory()
-    this.channel = await this.connection.createChannel()
-    await this.bindExchangesToQueue()
-    this.logger.info('RabbitMQ transport initialized')
->>>>>>> 2fad7341
   }
 
   async dispose (): Promise<void> {
@@ -75,13 +46,13 @@
 
   async fail (transportMessage: TransportMessage<unknown>): Promise<void> {
     const rawMessage = transportMessage.raw as GetMessage
-    const serializedPayload = this.messageSerializer.serialize(transportMessage.domainMessage as Message)
+    const serializedPayload = getSerializer().serialize(transportMessage.domainMessage as Message)
     this.channel.sendToQueue(
       deadLetterQueue,
       Buffer.from(serializedPayload),
       rawMessage.properties
     )
-    this.logger.debug('Message failed immediately to dead letter queue', { rawMessage, deadLetterQueue })
+    getLogger().debug('Message failed immediately to dead letter queue', { rawMessage, deadLetterQueue })
   }
 
   async readNextMessage (): Promise<TransportMessage<RabbitMqMessage> | undefined> {
@@ -90,7 +61,7 @@
       return undefined
     }
     const payloadStr = rabbitMessage.content.toString('utf8')
-    const payload = this.messageSerializer.deserialize(payloadStr)
+    const payload = getSerializer().deserialize(payloadStr)
 
     const attributes: MessageAttributes = {
       correlationId: rabbitMessage.properties.correlationId as string,
@@ -124,21 +95,16 @@
   }
 
   async returnMessage (message: TransportMessage<RabbitMqMessage>): Promise<void> {
-<<<<<<< HEAD
-    getLogger().debug('Returning message', { rawMessage: message.raw })
-    this.channel.nack(message.raw)
-=======
     const msg = JSON.parse(message.raw.content.toString())
     const attempt = message.raw.fields.deliveryTag
     const meta = { attempt, message: msg, rawMessage: message.raw }
     if (attempt >= this.maxRetries) {
-      this.logger.debug('Message retries failed, sending to dead letter queue', meta)
+      getLogger().debug('Message retries failed, sending to dead letter queue', meta)
       this.channel.reject(message.raw, false)
     } else {
-      this.logger.debug('Returning message', meta)
+      getLogger().debug('Returning message', meta)
       this.channel.nack(message.raw)
     }
->>>>>>> 2fad7341
   }
 
   private async assertExchange (messageName: string): Promise<void> {
@@ -151,23 +117,11 @@
 
   private async bindExchangesToQueue (): Promise<void> {
     await this.createDeadLetterQueue()
-    await this.channel.assertQueue(
-      this.configuration.queueName,
-      { durable: true, deadLetterExchange }
-    )
-    const subscriptionPromises = this.handlerRegistry.messageSubscriptions
-      .map(async subscription => {
-
-        let exchangeName: string
-        if (subscription.topicIdentifier) {
-          exchangeName = subscription.topicIdentifier
-        } else if (subscription.messageType) {
-          const messageName = new subscription.messageType().$name
-          exchangeName = messageName
-          await this.assertExchange(messageName)
-        } else {
-          throw new Error('Unable to bind exchange to queue - no topic information provided')
-        }
+    await this.channel.assertQueue(this.configuration.queueName, { durable: true, deadLetterExchange })
+    const subscriptionPromises = handlerRegistry.getMessageNames()
+      .map(async messageName => {
+        const exchangeName = messageName
+        await this.assertExchange(messageName)
 
         getLogger().debug('Binding exchange to queue.', { exchangeName, queueName: this.configuration.queueName })
         await this.channel.bindQueue(this.configuration.queueName, exchangeName, '')
@@ -191,7 +145,7 @@
     messageOptions: MessageAttributes = { attributes: {}, stickyAttributes: {} }
   ): Promise<void> {
     await this.assertExchange(message.$name)
-    const payload = this.messageSerializer.serialize(message)
+    const payload = getSerializer().serialize(message)
     this.channel.publish(message.$name, '', Buffer.from(payload), {
       correlationId: messageOptions.correlationId,
       headers: {
