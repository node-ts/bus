--- conflicted
+++ resolved
@@ -3,10 +3,16 @@
 import { TransportMessage } from './transport-message'
 import { handlerRegistry } from '../handler'
 import { getLogger } from '../logger'
+import { EventEmitter } from 'stream'
 
 export const RETRY_LIMIT = 10
 
 const logger = getLogger('@node-ts/bus-core:memory-queue')
+
+/**
+ * How long to wait for the next message
+ */
+ export const RECEIVE_TIMEOUT_MS = 1000
 
 export interface InMemoryMessage {
   /**
@@ -35,6 +41,7 @@
 export class MemoryQueue implements Transport<InMemoryMessage> {
 
   private queue: TransportMessage<InMemoryMessage>[] = []
+  private queuePushed: EventEmitter = new EventEmitter()
   private deadLetterQueue: TransportMessage<InMemoryMessage>[] = []
   private messagesWithHandlers: { [key: string]: {} }
 
@@ -64,20 +71,7 @@
   }
 
   async readNextMessage (): Promise<TransportMessage<InMemoryMessage> | undefined> {
-<<<<<<< HEAD
-    logger.debug('Reading next message', { queueSize: this.queue.length })
-    const availableMessages = this.queue.filter(m => !m.raw.inFlight)
-
-    if (availableMessages.length === 0) {
-      logger.debug('No messages available in queue')
-      return undefined
-    }
-
-    const message = availableMessages[0]
-    message.raw.inFlight = true
-    return message
-=======
-    this.logger.debug('Reading next message', { depth: this.depth, numberMessagesVisible: this.numberMessagesVisible })
+    logger.debug('Reading next message', { depth: this.depth, numberMessagesVisible: this.numberMessagesVisible })
     return new Promise<TransportMessage<InMemoryMessage> | undefined>(resolve => {
       const onMessageEmitted = () => {
         unsubscribeEmitter()
@@ -91,7 +85,7 @@
       const getNextMessage = () => {
         const availableMessages = this.queue.filter(m => !m.raw.inFlight)
         if (availableMessages.length === 0) {
-          this.logger.debug('No messages available in queue')
+          logger.debug('No messages available in queue')
           return
         }
 
@@ -113,7 +107,6 @@
       }
       // Else wait for the timeout (empty return) or emitted event to return
     })
->>>>>>> 9175a966
   }
 
   async deleteMessage (message: TransportMessage<InMemoryMessage>): Promise<void> {
@@ -135,13 +128,24 @@
     }
   }
 
-  get depth (): number {
+  /**
+   * Gets the queue depth, which is the number of messages both queued and in flight
+   */
+   get depth (): number {
     return this.queue.length
   }
 
   get deadLetterQueueDepth (): number {
     return this.deadLetterQueue.length
   }
+
+  /**
+   * Gets the number of messages in the queue, excluding those in flight
+   */
+  get numberMessagesVisible (): number {
+    return this.queue.filter(m => !m.raw.inFlight).length
+  }
+
 
   private async sendToDeadLetterQueue (message: TransportMessage<InMemoryMessage>): Promise<void> {
     this.deadLetterQueue.push(message)
