--- conflicted
+++ resolved
@@ -13,23 +13,8 @@
  * A serializer that's use to serialize/deserialize objects as they leave and enter the application boundary.
  */
 export interface Serializer {
-<<<<<<< HEAD
   serialize<T extends object> (obj: T): string
   deserialize<T extends object> (val: string, classType: ClassConstructor<T>): T
   toPlain<T extends object> (obj: T): object
   toClass<T extends object> (obj: object, classConstructor: ClassConstructor<T>): T
-=======
-  /**
-   * Serializes a message into a string representation so it can be written to an underlying queue/topic
-   * @param obj Message to serialize
-   */
-  serialize<ObjectType extends object> (obj: ObjectType): string
-
-  /**
-   * Deserializes a string-based representation of an object back into a strong class type.
-   * @param serialized Serialized string of the object to deserialize
-   * @param classType Type of the class to deserialize the object back into
-   */
-  deserialize<ObjectType extends object> (serialized: string, classType: ClassConstructor<ObjectType>): ObjectType
->>>>>>> 2fad7341
 }