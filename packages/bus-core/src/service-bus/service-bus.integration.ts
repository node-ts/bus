// tslint:disable:max-classes-per-file
import { ServiceBus } from './service-bus'
import { MemoryQueue } from '../transport'
import { BusState } from './bus'
import { TestEvent } from '../test/test-event'
import { TestEvent2 } from '../test/test-event-2'
import { TestCommand } from '../test/test-command'
import { sleep } from '../util'
import { Container, inject } from 'inversify'
import { TestContainer } from '../test/test-container'
import { BUS_SYMBOLS } from '../bus-symbols'
import { Logger } from '@node-ts/logger-core'
import { Mock, IMock, Times } from 'typemoq'
import { HandlesMessage } from '../handler'
import { ApplicationBootstrap } from '../application-bootstrap'
import { MessageAttributes } from '@node-ts/bus-messages'
import { BusConfiguration } from './bus-configuration'

const event = new TestEvent()
type Callback = () => void
const CALLBACK = Symbol.for('Callback')
const LONG_PERIOD_MS = 3000

@HandlesMessage(TestEvent)
class TestEventHandler {
  constructor (
    @inject(CALLBACK) private readonly callback: Callback
  ) {
  }

  async handle (_: TestEvent): Promise<void> {
    this.callback()
  }
}

@HandlesMessage(TestEvent2)
class TestEvent2Handler {
  constructor (
    @inject(CALLBACK) private readonly callback: Callback
  ) {
  }

  async handle (_: TestEvent2): Promise<void> {
    await sleep(LONG_PERIOD_MS)
    this.callback()
  }
}

describe('ServiceBus', () => {
  describe('for a single concurrency bus', () => {
    let container: Container

    let sut: ServiceBus
    let bootstrapper: ApplicationBootstrap
    let queue: MemoryQueue

    let callback: IMock<Callback>

    beforeAll(async () => {
      container = new TestContainer().silenceLogs()
      queue = new MemoryQueue(
        Mock.ofType<Logger>().object,
        container.get(BUS_SYMBOLS.HandlerRegistry)
      )

      bootstrapper = container.get<ApplicationBootstrap>(BUS_SYMBOLS.ApplicationBootstrap)
      bootstrapper.registerHandler(TestEventHandler)

      callback = Mock.ofType<Callback>()
      container.bind(CALLBACK).toConstantValue(callback.object)
      await bootstrapper.initialize(container)
      sut = container.get(BUS_SYMBOLS.Bus)
    })

    afterAll(async () => {
      await bootstrapper.dispose()
    })

    describe('when registering a send hook', () => {
      const sendCallback = jest.fn()
      const command = new TestCommand()

      beforeAll(async () => {
        sut.on('send', sendCallback)
        await sut.send(command)
        sut.off('send', sendCallback)
        await sut.send(command)
      })

      it('should trigger the hook once when send() is called', async () => {
        expect(sendCallback).toHaveBeenCalledWith(command, expect.any(MessageAttributes))
      })

      it('should only trigger the callback once before its removed', () => {
        expect(sendCallback).toHaveBeenCalledTimes(1)
      })
    })

    describe('when registering a publish hook', () => {
      const publishCallback = jest.fn()
      const evt = new TestEvent2()

      beforeAll(async () => {
        sut.on('publish', publishCallback)
        await sut.publish(evt)
        sut.off('publish', publishCallback)
        await sut.publish(evt)
      })

      it('should trigger the hook once when publish() is called', async () => {
        expect(publishCallback).toHaveBeenCalledWith(evt, expect.any(MessageAttributes))
      })

      it('should only trigger the callback once before its removed', () => {
        expect(publishCallback).toHaveBeenCalledTimes(1)
      })
    })

    describe('when starting the service bus', () => {
      it('should complete into a started state', () => {
        expect(sut.state).toEqual(BusState.Started)
      })

      describe('and then the bus is started again', () => {
        it('should throw an error', async () => {
          await expect(sut.start()).rejects.toThrowError()
        })
      })
    })

    describe('when a message is successfully handled from the queue', () => {
      it('should delete the message from the queue', async () => {
        callback.reset()
        callback
          .setup(c => c())
          .callback(() => undefined)
          .verifiable(Times.once())
        await sut.publish(event)
        await sleep(10)

        expect(queue.depth).toEqual(0)
        callback.verifyAll()
      })
    })

    describe('and a handled message throw an Error', () => {

      it('should return the message for retry', async () => {
        callback.reset()
        let callCount = 0
        callback
          .setup(c => c())
          .callback(() => {
            if (callCount++ === 0) {
              throw new Error()
            }
          })
          .verifiable(Times.exactly(2))

        await sut.publish(event)
        await sleep(2000)

        callback.verifyAll()
      })
    })
  })

  describe('when running with concurrency greater than 1', () => {
    const concurrency = 3
    const slowEvent = new TestEvent2()
    let container: Container

    let sut: ServiceBus
    let bootstrapper: ApplicationBootstrap

    let callback: IMock<Callback>

    beforeAll(async () => {
      container = new TestContainer().silenceLogs()

      container
        .rebind<BusConfiguration>(BUS_SYMBOLS.BusConfiguration)
        .toConstantValue({ concurrency })

      bootstrapper = container.get<ApplicationBootstrap>(BUS_SYMBOLS.ApplicationBootstrap)
      bootstrapper.registerHandler(TestEvent2Handler)

      callback = Mock.ofType<Callback>()
      container.bind(CALLBACK).toConstantValue(callback.object)
      await bootstrapper.initialize(container)
      sut = container.get(BUS_SYMBOLS.Bus)
    })

<<<<<<< HEAD
  describe('and a handled message throw an Error', () => {

    // Set up the callback to fail during first call and pass for the subsequent calls
    const setupErroneousCallback = () => {
      callback.reset()
      let callCount = 0
      callback
        .setup(c => c())
        .callback(() => {
          if (callCount++ === 0) {
            throw new Error()
          }
        })
        .verifiable(Times.exactly(2))
    }

    it('should return the message for retry', async () => {
      setupErroneousCallback()

      await sut.publish(event)
      await sleep(2000)

      callback.verifyAll()
    })

    it('should trigger error hook if registered', async () => {
      const errorCallback = jest.fn()
      setupErroneousCallback()

      sut.on('error', errorCallback)
      await sut.publish(event)
      await sleep(2000)

      callback.verifyAll()

      expect(errorCallback).toHaveBeenCalledTimes(1)
      expect(errorCallback).toHaveBeenCalledWith(
        event,
        /*
         We can't use expect.any() here because
          messageAttributes wasn't deserialized during transport.
         */
        expect.objectContaining({
          correlationId: undefined,
          attributes: expect.anything(),
          stickyAttributes: expect.anything()
        }),
        expect.objectContaining({
          name: 'Error',
          message: '',
          stack: expect.any(String)
        })
      )
      sut.off('error', errorCallback)
=======
    afterAll(async () => {
      await bootstrapper.dispose()
    })

    describe('when handling multiple messages', () => {
      beforeAll(async () => {
        callback.reset()
        callback
          .setup(c => c())
          .verifiable(Times.exactly(concurrency))

        await Promise.all(new Array(concurrency)
          .fill(slowEvent)
          .map(e => sut.publish(e))
        )

        /*
          Each handle of the message takes 3 seconds to process. With 3 instances
          this will take 9 seconds+ to complete with a concurrency of 1. Given a
          concurrency of 3 we expect all messages to finish processing before the
          test times out.
        */
        const TEST_GRACE_PERIOD = 1000
        await sleep(LONG_PERIOD_MS + TEST_GRACE_PERIOD)
      })

      it('should handle all messages concurrently', async () => {
        callback.verifyAll()
      })

      it('should start the correct number of workers', async () => {
        expect(sut.runningParallelWorkerCount).toEqual(concurrency)
      })
>>>>>>> 6614e304
    })
  })
})<|MERGE_RESOLUTION|>--- conflicted
+++ resolved
@@ -144,8 +144,8 @@
     })
 
     describe('and a handled message throw an Error', () => {
-
-      it('should return the message for retry', async () => {
+      // Set up the callback to fail during first call and pass for the subsequent calls
+      const setupErroneousCallback = () => {
         callback.reset()
         let callCount = 0
         callback
@@ -156,11 +156,46 @@
             }
           })
           .verifiable(Times.exactly(2))
+      }
+
+      it('should return the message for retry', async () => {
+        setupErroneousCallback()
 
         await sut.publish(event)
         await sleep(2000)
 
         callback.verifyAll()
+      })
+
+      it('should trigger error hook if registered', async () => {
+        const errorCallback = jest.fn()
+        setupErroneousCallback()
+
+        sut.on('error', errorCallback)
+        await sut.publish(event)
+        await sleep(2000)
+
+        callback.verifyAll()
+
+        expect(errorCallback).toHaveBeenCalledTimes(1)
+        expect(errorCallback).toHaveBeenCalledWith(
+          event,
+          /*
+           We can't use expect.any() here because
+            messageAttributes wasn't deserialized during transport.
+           */
+          expect.objectContaining({
+            correlationId: undefined,
+            attributes: expect.anything(),
+            stickyAttributes: expect.anything()
+          }),
+          expect.objectContaining({
+            name: 'Error',
+            message: '',
+            stack: expect.any(String)
+          })
+        )
+        sut.off('error', errorCallback)
       })
     })
   })
@@ -191,62 +226,6 @@
       sut = container.get(BUS_SYMBOLS.Bus)
     })
 
-<<<<<<< HEAD
-  describe('and a handled message throw an Error', () => {
-
-    // Set up the callback to fail during first call and pass for the subsequent calls
-    const setupErroneousCallback = () => {
-      callback.reset()
-      let callCount = 0
-      callback
-        .setup(c => c())
-        .callback(() => {
-          if (callCount++ === 0) {
-            throw new Error()
-          }
-        })
-        .verifiable(Times.exactly(2))
-    }
-
-    it('should return the message for retry', async () => {
-      setupErroneousCallback()
-
-      await sut.publish(event)
-      await sleep(2000)
-
-      callback.verifyAll()
-    })
-
-    it('should trigger error hook if registered', async () => {
-      const errorCallback = jest.fn()
-      setupErroneousCallback()
-
-      sut.on('error', errorCallback)
-      await sut.publish(event)
-      await sleep(2000)
-
-      callback.verifyAll()
-
-      expect(errorCallback).toHaveBeenCalledTimes(1)
-      expect(errorCallback).toHaveBeenCalledWith(
-        event,
-        /*
-         We can't use expect.any() here because
-          messageAttributes wasn't deserialized during transport.
-         */
-        expect.objectContaining({
-          correlationId: undefined,
-          attributes: expect.anything(),
-          stickyAttributes: expect.anything()
-        }),
-        expect.objectContaining({
-          name: 'Error',
-          message: '',
-          stack: expect.any(String)
-        })
-      )
-      sut.off('error', errorCallback)
-=======
     afterAll(async () => {
       await bootstrapper.dispose()
     })
@@ -280,7 +259,6 @@
       it('should start the correct number of workers', async () => {
         expect(sut.runningParallelWorkerCount).toEqual(concurrency)
       })
->>>>>>> 6614e304
     })
   })
 })